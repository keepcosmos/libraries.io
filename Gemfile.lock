GEM
  remote: https://rubygems.org/
  specs:
<<<<<<< HEAD
    CFPropertyList (2.3.1)
    aasm (4.3.0)
=======
    CFPropertyList (2.3.2)
>>>>>>> 495c69dc
    actionmailer (4.2.4)
      actionpack (= 4.2.4)
      actionview (= 4.2.4)
      activejob (= 4.2.4)
      mail (~> 2.5, >= 2.5.4)
      rails-dom-testing (~> 1.0, >= 1.0.5)
    actionpack (4.2.4)
      actionview (= 4.2.4)
      activesupport (= 4.2.4)
      rack (~> 1.6)
      rack-test (~> 0.6.2)
      rails-dom-testing (~> 1.0, >= 1.0.5)
      rails-html-sanitizer (~> 1.0, >= 1.0.2)
    actionview (4.2.4)
      activesupport (= 4.2.4)
      builder (~> 3.1)
      erubis (~> 2.7.0)
      rails-dom-testing (~> 1.0, >= 1.0.5)
      rails-html-sanitizer (~> 1.0, >= 1.0.2)
    activejob (4.2.4)
      activesupport (= 4.2.4)
      globalid (>= 0.3.0)
    activemodel (4.2.4)
      activesupport (= 4.2.4)
      builder (~> 3.1)
    activerecord (4.2.4)
      activemodel (= 4.2.4)
      activesupport (= 4.2.4)
      arel (~> 6.0)
    activesupport (4.2.4)
      i18n (~> 0.7)
      json (~> 1.7, >= 1.7.7)
      minitest (~> 5.1)
      thread_safe (~> 0.3, >= 0.3.4)
      tzinfo (~> 1.1)
    addressable (2.3.8)
    after_commit_action (1.0.0)
      activerecord (>= 3.0.0)
      activesupport (>= 3.0.0)
    arel (6.0.3)
    autoparse (0.3.3)
      addressable (>= 2.3.1)
      extlib (>= 0.9.15)
      multi_json (>= 1.0.0)
    autoprefixer-rails (6.0.3)
      execjs
      json
    bigquery (0.8.3)
      google-api-client (= 0.8.6)
    bini (0.7.0)
      sys-proctable
    bootstrap-sass (3.3.5.1)
      autoprefixer-rails (>= 5.0.0.1)
      sass (>= 3.3.0)
    bugsnag (2.8.12)
      json (~> 1.7, >= 1.7.7)
    builder (3.2.2)
    celluloid (0.17.2)
      celluloid-essentials
      celluloid-extras
      celluloid-fsm
      celluloid-pool
      celluloid-supervision
      timers (>= 4.1.1)
    celluloid-essentials (0.20.5)
      timers (>= 4.1.1)
    celluloid-extras (0.20.5)
      timers (>= 4.1.1)
    celluloid-fsm (0.20.5)
      timers (>= 4.1.1)
    celluloid-pool (0.20.5)
      timers (>= 4.1.1)
    celluloid-supervision (0.20.5)
      timers (>= 4.1.1)
    coffee-rails (4.1.0)
      coffee-script (>= 2.2.0)
      railties (>= 4.0.0, < 5.0)
    coffee-script (2.4.1)
      coffee-script-source
      execjs
    coffee-script-source (1.9.1.1)
    connection_pool (2.2.0)
    counter_culture (0.1.33)
      activerecord (>= 3.0.0)
      activesupport (>= 3.0.0)
      after_commit_action (~> 1.0.0)
    css_parser (1.3.7)
      addressable
    dalli (2.7.4)
    domain_name (0.5.24)
      unf (>= 0.0.5, < 1.0.0)
    dotenv (2.0.2)
    dotenv-rails (2.0.2)
      dotenv (= 2.0.2)
      railties (~> 4.0)
    elasticsearch (1.0.13)
      elasticsearch-api (= 1.0.13)
      elasticsearch-transport (= 1.0.13)
    elasticsearch-api (1.0.13)
      multi_json
    elasticsearch-model (0.1.7)
      activesupport (> 3)
      elasticsearch (> 0.4)
      hashie
    elasticsearch-rails (0.1.7)
    elasticsearch-transport (1.0.13)
      faraday
      multi_json
    erubis (2.7.0)
    escape_utils (1.1.0)
    ethon (0.8.0)
      ffi (>= 1.3.0)
    excon (0.45.4)
    execjs (2.6.0)
    extlib (0.9.16)
    faraday (0.9.2)
      multipart-post (>= 1.2, < 3)
    faraday-http-cache (1.2.2)
      faraday (~> 0.8)
    fast_blank (1.0.0)
    fast_xor (1.1.3)
      rake
      rake-compiler
    fast_xs (0.8.0)
    ffi (1.9.10)
    fission (0.5.0)
      CFPropertyList (~> 2.2)
    fog (1.34.0)
      fog-atmos
      fog-aws (>= 0.6.0)
      fog-brightbox (~> 0.4)
      fog-core (~> 1.32)
      fog-dynect (~> 0.0.2)
      fog-ecloud (~> 0.1)
      fog-google (>= 0.0.2)
      fog-json
      fog-local
      fog-powerdns (>= 0.1.1)
      fog-profitbricks
      fog-radosgw (>= 0.0.2)
      fog-riakcs
      fog-sakuracloud (>= 0.0.4)
      fog-serverlove
      fog-softlayer
      fog-storm_on_demand
      fog-terremark
      fog-vmfusion
      fog-voxel
      fog-xml (~> 0.1.1)
      ipaddress (~> 0.5)
      nokogiri (~> 1.5, >= 1.5.11)
    fog-atmos (0.1.0)
      fog-core
      fog-xml
    fog-aws (0.7.6)
      fog-core (~> 1.27)
      fog-json (~> 1.0)
      fog-xml (~> 0.1)
      ipaddress (~> 0.8)
    fog-brightbox (0.9.0)
      fog-core (~> 1.22)
      fog-json
      inflecto (~> 0.0.2)
    fog-core (1.32.1)
      builder
      excon (~> 0.45)
      formatador (~> 0.2)
      mime-types
      net-scp (~> 1.1)
      net-ssh (>= 2.1.3)
    fog-dynect (0.0.2)
      fog-core
      fog-json
      fog-xml
    fog-ecloud (0.3.0)
      fog-core
      fog-xml
    fog-google (0.1.1)
      fog-core
      fog-json
      fog-xml
    fog-json (1.0.2)
      fog-core (~> 1.0)
      multi_json (~> 1.10)
    fog-local (0.2.1)
      fog-core (~> 1.27)
    fog-powerdns (0.1.1)
      fog-core (~> 1.27)
      fog-json (~> 1.0)
      fog-xml (~> 0.1)
    fog-profitbricks (0.0.5)
      fog-core
      fog-xml
      nokogiri
    fog-radosgw (0.0.4)
      fog-core (>= 1.21.0)
      fog-json
      fog-xml (>= 0.0.1)
    fog-riakcs (0.1.0)
      fog-core
      fog-json
      fog-xml
    fog-sakuracloud (1.3.3)
      fog-core
      fog-json
    fog-serverlove (0.1.2)
      fog-core
      fog-json
    fog-softlayer (0.4.7)
      fog-core
      fog-json
    fog-storm_on_demand (0.1.1)
      fog-core
      fog-json
    fog-terremark (0.1.0)
      fog-core
      fog-xml
    fog-vmfusion (0.1.0)
      fission
      fog-core
    fog-voxel (0.1.0)
      fog-core
      fog-xml
    fog-xml (0.1.2)
      fog-core
      nokogiri (~> 1.5, >= 1.5.11)
    font-awesome-rails (4.4.0.0)
      railties (>= 3.2, < 5.0)
    foreman (0.78.0)
      thor (~> 0.19.1)
    formatador (0.2.5)
    fuzzy_match (2.1.0)
    gemoji (2.1.0)
    gems (0.8.3)
    globalid (0.3.6)
      activesupport (>= 4.1.0)
    google-api-client (0.8.6)
      activesupport (>= 3.2)
      addressable (~> 2.3)
      autoparse (~> 0.3)
      extlib (~> 0.9)
      faraday (~> 0.9)
      googleauth (~> 0.3)
      launchy (~> 2.4)
      multi_json (~> 1.10)
      retriable (~> 1.4)
      signet (~> 0.6)
    googleauth (0.4.2)
      faraday (~> 0.9)
      jwt (~> 1.4)
      logging (~> 2.0)
      memoist (~> 0.12)
      multi_json (~> 1.11)
      signet (~> 0.6)
    hashie (3.4.2)
    heroics (0.0.14)
      erubis (~> 2.7.0)
      excon
      moneta
      multi_json (>= 1.9.2)
      netrc
    hiredis (0.6.0)
    hirefire-resource (0.3.8)
    hitimes (1.2.3)
    htmlentities (4.3.4)
    http-cookie (1.0.2)
      domain_name (~> 0.5)
    httparty (0.11.0)
      multi_json (~> 1.0)
      multi_xml (>= 0.5.2)
    i18n (0.7.0)
    inflecto (0.0.2)
    ipaddress (0.8.0)
    jbuilder (2.3.2)
      activesupport (>= 3.0.0, < 5)
      multi_json (~> 1.2)
    jquery-rails (4.0.5)
      rails-dom-testing (~> 1.0)
      railties (>= 4.2.0)
      thor (>= 0.14, < 2.0)
    js-cookie-rails (2.0.0.pre.beta.1.0)
      railties (>= 3.2.0, < 5.0)
    json (1.8.3)
    jwt (1.5.1)
    languages (1.2.1)
      escape_utils (~> 1.0)
    launchy (2.4.3)
      addressable (~> 2.3)
    little-plugger (1.1.4)
    logging (2.0.0)
      little-plugger (~> 1.1)
      multi_json (~> 1.10)
    lograge (0.3.4)
      actionpack (>= 3)
      activesupport (>= 3)
      railties (>= 3)
    loofah (2.0.3)
      nokogiri (>= 1.5.9)
    mail (2.6.3)
      mime-types (>= 1.16, < 3)
    memoist (0.12.0)
    mime-types (2.6.2)
    mini_portile (0.6.2)
    minitest (5.8.1)
    moneta (0.8.0)
    multi_json (1.11.2)
    multi_xml (0.5.5)
    multipart-post (2.0.0)
    net-scp (1.2.1)
      net-ssh (>= 2.6.5)
    net-ssh (3.0.1)
    netrc (0.10.3)
    newrelic_rpm (3.13.2.302)
    nokogiri (1.6.6.2)
      mini_portile (~> 0.6.0)
    oauth2 (1.0.0)
      faraday (>= 0.8, < 0.10)
      jwt (~> 1.0)
      multi_json (~> 1.3)
      multi_xml (~> 0.5)
      rack (~> 1.2)
    octokit (4.1.1)
      sawyer (~> 0.6.0, >= 0.5.3)
    oj (2.12.14)
    omniauth (1.2.2)
      hashie (>= 1.2, < 4)
      rack (~> 1.0)
    omniauth-github (1.1.2)
      omniauth (~> 1.0)
      omniauth-oauth2 (~> 1.1)
    omniauth-oauth2 (1.3.1)
      oauth2 (~> 1.0)
      omniauth (~> 1.2)
    payola-payments (1.3.0)
      aasm (>= 4.0.7)
      jquery-rails
      rails (>= 4.1)
      stripe (>= 1.20.1)
      stripe_event (>= 1.3.0)
    pg (0.18.3)
    pg_array_parser (0.0.9)
    platform-api (0.3.0)
      heroics (~> 0.0.10)
    postgres_ext (2.4.1)
      activerecord (>= 4.0.0)
      arel (>= 4.0.1)
      pg_array_parser (~> 0.0.9)
    premailer (1.8.6)
      css_parser (>= 1.3.6)
      htmlentities (>= 4.0.0)
    premailer-rails (1.8.2)
      actionmailer (>= 3, < 5)
      premailer (~> 1.7, >= 1.7.9)
    puma (2.14.0)
    pushover (1.0.4)
      bini (= 0.7.0)
      httparty (= 0.11.0)
      yajl-ruby (= 1.1.0)
    quiet_assets (1.1.0)
      railties (>= 3.1, < 5.0)
    rack (1.6.4)
    rack-canonical-host (0.1.0)
      addressable
      rack (~> 1.0)
    rack-protection (1.5.3)
      rack
    rack-test (0.6.3)
      rack (>= 1.0)
    rack-timeout (0.3.2)
    rails (4.2.4)
      actionmailer (= 4.2.4)
      actionpack (= 4.2.4)
      actionview (= 4.2.4)
      activejob (= 4.2.4)
      activemodel (= 4.2.4)
      activerecord (= 4.2.4)
      activesupport (= 4.2.4)
      bundler (>= 1.3.0, < 2.0)
      railties (= 4.2.4)
      sprockets-rails
    rails-deprecated_sanitizer (1.0.3)
      activesupport (>= 4.2.0.alpha)
    rails-dom-testing (1.0.7)
      activesupport (>= 4.2.0.beta, < 5.0)
      nokogiri (~> 1.6.0)
      rails-deprecated_sanitizer (>= 1.0.1)
    rails-html-sanitizer (1.0.2)
      loofah (~> 2.0)
    rails_12factor (0.0.3)
      rails_serve_static_assets
      rails_stdout_logging
    rails_safe_tasks (1.0.0)
    rails_serve_static_assets (0.0.4)
    rails_stdout_logging (0.0.4)
    railties (4.2.4)
      actionpack (= 4.2.4)
      activesupport (= 4.2.4)
      rake (>= 0.8.7)
      thor (>= 0.18.1, < 2.0)
    rake (10.4.2)
    rake-compiler (0.9.5)
      rake
    rb-readline (0.5.3)
    redis (3.2.1)
    redis-namespace (1.5.2)
      redis (~> 3.0, >= 3.0.4)
    rest-client (1.8.0)
      http-cookie (>= 1.0.2, < 2.0)
      mime-types (>= 1.16, < 3.0)
      netrc (~> 0.7)
    retriable (1.4.1)
    sanitize-url (0.1.4)
    sass (3.4.18)
    sass-rails (5.0.4)
      railties (>= 4.0.0, < 5.0)
      sass (~> 3.1)
      sprockets (>= 2.8, < 4.0)
      sprockets-rails (>= 2.0, < 4.0)
      tilt (>= 1.1, < 3)
    sassc (1.7.1)
      bundler
      ffi (~> 1.9.6)
      sass (>= 3.3.0)
    sassc-rails (1.1.0)
      rails (>= 4.0.0)
      sass
      sassc (~> 1.6)
      sprockets (> 2.11)
      tilt
    sawyer (0.6.0)
      addressable (~> 2.3.5)
      faraday (~> 0.8, < 0.10)
    semantic (1.4.1)
    sidekiq (3.5.0)
      celluloid (~> 0.17.0)
      connection_pool (~> 2.2, >= 2.2.0)
      json (~> 1.0)
      redis (~> 3.2, >= 3.2.1)
      redis-namespace (~> 1.5, >= 1.5.2)
    sidekiq-unique-jobs (3.0.15)
      sidekiq (>= 2.6)
    signet (0.6.1)
      addressable (~> 2.3)
      extlib (~> 0.9)
      faraday (~> 0.9)
      jwt (~> 1.5)
      multi_json (~> 1.10)
    simple-rss (1.3.1)
    simple_form (3.2.0)
      actionpack (~> 4.0)
      activemodel (~> 4.0)
    sinatra (1.4.6)
      rack (~> 1.4)
      rack-protection (~> 1.4)
      tilt (>= 1.3, < 3)
    sitemap_generator (5.1.0)
      builder
    spdx (1.2.3)
      fuzzy_match (~> 2.1)
      spdx-licenses (~> 1.0)
    spdx-licenses (1.0.0)
      json
    spring (1.4.0)
    sprockets (3.4.0)
      rack (> 1, < 3)
    sprockets-rails (2.3.3)
      actionpack (>= 3.0)
      activesupport (>= 3.0)
      sprockets (>= 2.8, < 4.0)
    stripe (1.27.0)
      json (~> 1.8.1)
      rest-client (~> 1.4)
    stripe_event (1.5.0)
      activesupport (>= 3.1)
      stripe (~> 1.6)
    sys-proctable (0.9.8)
    thor (0.19.1)
    thread_safe (0.3.5)
    tilt (2.0.1)
    timers (4.1.1)
      hitimes
    tipsy-rails (1.0.5)
      railties (>= 3.0)
      sass-rails
    typhoeus (0.8.0)
      ethon (>= 0.8.0)
    tzinfo (1.2.2)
      thread_safe (~> 0.1)
    uglifier (2.7.2)
      execjs (>= 0.3.0)
      json (>= 1.8.0)
    unf (0.1.4)
      unf_ext
    unf_ext (0.0.7.1)
    will_paginate (3.0.7)
    will_paginate-bootstrap (1.0.1)
      will_paginate (>= 3.0.3)
    yajl-ruby (1.1.0)

PLATFORMS
  ruby

DEPENDENCIES
  bigquery
  bootstrap-sass
  bugsnag
  bundler
  coffee-rails
  counter_culture
  dalli
  dotenv-rails
  elasticsearch-model
  elasticsearch-rails
  faraday-http-cache
  fast_blank
  fast_xor
  fast_xs
  fog
  font-awesome-rails
  foreman
  gemoji
  gems
  hiredis
  hirefire-resource
  jbuilder
  jquery-rails
  js-cookie-rails
  languages
  lograge
  mime-types (~> 2.6.1)
  newrelic_rpm
  nokogiri
  octokit
  oj
  omniauth
  omniauth-github
  payola-payments
  pg
  platform-api
  postgres_ext
  premailer-rails
  puma
  pushover
  quiet_assets
  rack-canonical-host
  rack-timeout
  rails (= 4.2.4)
  rails_12factor
  rails_safe_tasks
  rb-readline
  redis
  sanitize-url
  sass-rails
  sassc-rails
  semantic
  sidekiq
  sidekiq-unique-jobs (~> 3.0.15)
  simple-rss
  simple_form
  sinatra
  sitemap_generator
  spdx
  spring
  sprockets
  stripe
  tipsy-rails
  typhoeus
  uglifier
  will_paginate
  will_paginate-bootstrap

BUNDLED WITH
   1.10.6<|MERGE_RESOLUTION|>--- conflicted
+++ resolved
@@ -1,12 +1,8 @@
 GEM
   remote: https://rubygems.org/
   specs:
-<<<<<<< HEAD
     CFPropertyList (2.3.1)
     aasm (4.3.0)
-=======
-    CFPropertyList (2.3.2)
->>>>>>> 495c69dc
     actionmailer (4.2.4)
       actionpack (= 4.2.4)
       actionview (= 4.2.4)
@@ -64,22 +60,46 @@
     bugsnag (2.8.12)
       json (~> 1.7, >= 1.7.7)
     builder (3.2.2)
-    celluloid (0.17.2)
+    celluloid (0.17.1.2)
+      bundler
       celluloid-essentials
       celluloid-extras
       celluloid-fsm
       celluloid-pool
       celluloid-supervision
+      dotenv
+      nenv
+      rspec-logsplit (>= 0.1.2)
       timers (>= 4.1.1)
-    celluloid-essentials (0.20.5)
+    celluloid-essentials (0.20.2.1)
+      bundler
+      dotenv
+      nenv
+      rspec-logsplit (>= 0.1.2)
       timers (>= 4.1.1)
-    celluloid-extras (0.20.5)
+    celluloid-extras (0.20.1)
+      bundler
+      dotenv
+      nenv
+      rspec-logsplit (>= 0.1.2)
       timers (>= 4.1.1)
-    celluloid-fsm (0.20.5)
+    celluloid-fsm (0.20.1)
+      bundler
+      dotenv
+      nenv
+      rspec-logsplit (>= 0.1.2)
       timers (>= 4.1.1)
-    celluloid-pool (0.20.5)
+    celluloid-pool (0.20.1)
+      bundler
+      dotenv
+      nenv
+      rspec-logsplit (>= 0.1.2)
       timers (>= 4.1.1)
-    celluloid-supervision (0.20.5)
+    celluloid-supervision (0.20.1.1)
+      bundler
+      dotenv
+      nenv
+      rspec-logsplit (>= 0.1.2)
       timers (>= 4.1.1)
     coffee-rails (4.1.0)
       coffee-script (>= 2.2.0)
@@ -93,7 +113,7 @@
       activerecord (>= 3.0.0)
       activesupport (>= 3.0.0)
       after_commit_action (~> 1.0.0)
-    css_parser (1.3.7)
+    css_parser (1.3.6)
       addressable
     dalli (2.7.4)
     domain_name (0.5.24)
@@ -122,7 +142,7 @@
     excon (0.45.4)
     execjs (2.6.0)
     extlib (0.9.16)
-    faraday (0.9.2)
+    faraday (0.9.1)
       multipart-post (>= 1.2, < 3)
     faraday-http-cache (1.2.2)
       faraday (~> 0.8)
@@ -184,7 +204,7 @@
     fog-ecloud (0.3.0)
       fog-core
       fog-xml
-    fog-google (0.1.1)
+    fog-google (0.0.7)
       fog-core
       fog-json
       fog-xml
@@ -209,7 +229,7 @@
       fog-core
       fog-json
       fog-xml
-    fog-sakuracloud (1.3.3)
+    fog-sakuracloud (1.3.0)
       fog-core
       fog-json
     fog-serverlove (0.1.2)
@@ -280,7 +300,7 @@
     i18n (0.7.0)
     inflecto (0.0.2)
     ipaddress (0.8.0)
-    jbuilder (2.3.2)
+    jbuilder (2.3.1)
       activesupport (>= 3.0.0, < 5)
       multi_json (~> 1.2)
     jquery-rails (4.0.5)
@@ -291,7 +311,7 @@
       railties (>= 3.2.0, < 5.0)
     json (1.8.3)
     jwt (1.5.1)
-    languages (1.2.1)
+    languages (1.2.0)
       escape_utils (~> 1.0)
     launchy (2.4.3)
       addressable (~> 2.3)
@@ -310,16 +330,17 @@
     memoist (0.12.0)
     mime-types (2.6.2)
     mini_portile (0.6.2)
-    minitest (5.8.1)
+    minitest (5.8.0)
     moneta (0.8.0)
     multi_json (1.11.2)
     multi_xml (0.5.5)
     multipart-post (2.0.0)
+    nenv (0.2.0)
     net-scp (1.2.1)
       net-ssh (>= 2.6.5)
-    net-ssh (3.0.1)
+    net-ssh (2.9.2)
     netrc (0.10.3)
-    newrelic_rpm (3.13.2.302)
+    newrelic_rpm (3.13.1.300)
     nokogiri (1.6.6.2)
       mini_portile (~> 0.6.0)
     oauth2 (1.0.0)
@@ -328,7 +349,7 @@
       multi_json (~> 1.3)
       multi_xml (~> 0.5)
       rack (~> 1.2)
-    octokit (4.1.1)
+    octokit (4.1.0)
       sawyer (~> 0.6.0, >= 0.5.3)
     oj (2.12.14)
     omniauth (1.2.2)
@@ -418,6 +439,7 @@
       mime-types (>= 1.16, < 3.0)
       netrc (~> 0.7)
     retriable (1.4.1)
+    rspec-logsplit (0.1.3)
     sanitize-url (0.1.4)
     sass (3.4.18)
     sass-rails (5.0.4)
@@ -426,7 +448,7 @@
       sprockets (>= 2.8, < 4.0)
       sprockets-rails (>= 2.0, < 4.0)
       tilt (>= 1.1, < 3)
-    sassc (1.7.1)
+    sassc (1.6.0)
       bundler
       ffi (~> 1.9.6)
       sass (>= 3.3.0)
@@ -455,7 +477,7 @@
       jwt (~> 1.5)
       multi_json (~> 1.10)
     simple-rss (1.3.1)
-    simple_form (3.2.0)
+    simple_form (3.1.1)
       actionpack (~> 4.0)
       activemodel (~> 4.0)
     sinatra (1.4.6)
@@ -470,8 +492,8 @@
     spdx-licenses (1.0.0)
       json
     spring (1.4.0)
-    sprockets (3.4.0)
-      rack (> 1, < 3)
+    sprockets (3.3.4)
+      rack (~> 1.0)
     sprockets-rails (2.3.3)
       actionpack (>= 3.0)
       activesupport (>= 3.0)
