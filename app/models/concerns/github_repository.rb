module GithubRepository
  extend ActiveSupport::Concern

  included do
    IGNORABLE_GITHUB_EXCEPTIONS = [Octokit::Unauthorized, Octokit::InvalidRepository, Octokit::RepositoryUnavailable, Octokit::NotFound, Octokit::Conflict, Octokit::Forbidden, Octokit::InternalServerError, Octokit::BadGateway, Octokit::ClientError]
  end

  def github_client(token = nil)
    AuthToken.fallback_client(token)
  end

<<<<<<< HEAD
  def github_create_webhook(token = nil)
    github_client(token).create_hook(
      full_name,
      'web',
      {
        :url => 'https://libraries.io/hooks/github',
        :content_type => 'json'
      },
      {
        :events => ['push', 'pull_request'],
        :active => true
      }
    )
  rescue Octokit::UnprocessableEntity
    nil
  end

  def get_github_file_list(token = nil)
    tree = AuthToken.fallback_client(token).tree(full_name, default_branch, :recursive => true).tree
    tree.select{|item| item.type == 'blob' }.map{|file| file.path }
  end

  def get_github_file_contents(path, token = nil)
    Base64.decode64 AuthToken.fallback_client(token).contents(full_name, path: path).content
  end

  def update_from_github(token = nil)
    begin
      r = AuthToken.new_client(token).repo(id_or_name, accept: 'application/vnd.github.drax-preview+json').to_hash
      return unless r.present?
      self.uuid = r[:id] unless self.uuid == r[:id]
       if self.full_name.downcase != r[:full_name].downcase
         clash = Repository.host('GitHub').where('lower(full_name) = ?', r[:full_name].downcase).first
         if clash && (!clash.update_from_github(token) || clash.status == "Removed")
           clash.destroy
         end
         self.full_name = r[:full_name]
       end
      self.owner_id = r[:owner][:id]
      self.license = Project.format_license(r[:license][:key]) if r[:license]
      self.source_name = r[:parent][:full_name] if r[:fork]
      assign_attributes r.slice(*API_FIELDS)
      save! if self.changed?
    rescue Octokit::NotFound
      update_attribute(:status, 'Removed') if !self.private?
    rescue *IGNORABLE_GITHUB_EXCEPTIONS
      nil
    end
  end

  def download_github_tags(token = nil)
    existing_tag_names = tags.pluck(:name)
    tags = github_client(token).refs(full_name, 'tags')
    Array(tags).each do |tag|
      next unless tag && tag.is_a?(Sawyer::Resource) && tag['ref']
      download_github_tag(token, tag, existing_tag_names)
    end
  rescue *IGNORABLE_GITHUB_EXCEPTIONS
    nil
  end

  def download_github_tag(token, tag, existing_tag_names)
    match = tag.ref.match(/refs\/tags\/(.*)/)
    return unless match
    name = match[1]
    return if existing_tag_names.include?(name)

    object = github_client(token).get(tag.object.url)

    tag_hash = {
      name: name,
      kind: tag.object.type,
      sha: tag.object.sha
    }

    case tag.object.type
    when 'commit'
      tag_hash[:published_at] = object.committer.date
    when 'tag'
      tag_hash[:published_at] = object.tagger.date
    end

    tags.create!(tag_hash)
  end

=======
>>>>>>> 8c1cc139
  def download_forks_async(token = nil)
    GithubDownloadForkWorker.perform_async(self.id, token)
  end

  def github_contributions_count
    contributions_count # legacy alias
  end

  def github_id
    uuid # legacy alias
  end
end<|MERGE_RESOLUTION|>--- conflicted
+++ resolved
@@ -9,24 +9,6 @@
     AuthToken.fallback_client(token)
   end
 
-<<<<<<< HEAD
-  def github_create_webhook(token = nil)
-    github_client(token).create_hook(
-      full_name,
-      'web',
-      {
-        :url => 'https://libraries.io/hooks/github',
-        :content_type => 'json'
-      },
-      {
-        :events => ['push', 'pull_request'],
-        :active => true
-      }
-    )
-  rescue Octokit::UnprocessableEntity
-    nil
-  end
-
   def get_github_file_list(token = nil)
     tree = AuthToken.fallback_client(token).tree(full_name, default_branch, :recursive => true).tree
     tree.select{|item| item.type == 'blob' }.map{|file| file.path }
@@ -36,67 +18,6 @@
     Base64.decode64 AuthToken.fallback_client(token).contents(full_name, path: path).content
   end
 
-  def update_from_github(token = nil)
-    begin
-      r = AuthToken.new_client(token).repo(id_or_name, accept: 'application/vnd.github.drax-preview+json').to_hash
-      return unless r.present?
-      self.uuid = r[:id] unless self.uuid == r[:id]
-       if self.full_name.downcase != r[:full_name].downcase
-         clash = Repository.host('GitHub').where('lower(full_name) = ?', r[:full_name].downcase).first
-         if clash && (!clash.update_from_github(token) || clash.status == "Removed")
-           clash.destroy
-         end
-         self.full_name = r[:full_name]
-       end
-      self.owner_id = r[:owner][:id]
-      self.license = Project.format_license(r[:license][:key]) if r[:license]
-      self.source_name = r[:parent][:full_name] if r[:fork]
-      assign_attributes r.slice(*API_FIELDS)
-      save! if self.changed?
-    rescue Octokit::NotFound
-      update_attribute(:status, 'Removed') if !self.private?
-    rescue *IGNORABLE_GITHUB_EXCEPTIONS
-      nil
-    end
-  end
-
-  def download_github_tags(token = nil)
-    existing_tag_names = tags.pluck(:name)
-    tags = github_client(token).refs(full_name, 'tags')
-    Array(tags).each do |tag|
-      next unless tag && tag.is_a?(Sawyer::Resource) && tag['ref']
-      download_github_tag(token, tag, existing_tag_names)
-    end
-  rescue *IGNORABLE_GITHUB_EXCEPTIONS
-    nil
-  end
-
-  def download_github_tag(token, tag, existing_tag_names)
-    match = tag.ref.match(/refs\/tags\/(.*)/)
-    return unless match
-    name = match[1]
-    return if existing_tag_names.include?(name)
-
-    object = github_client(token).get(tag.object.url)
-
-    tag_hash = {
-      name: name,
-      kind: tag.object.type,
-      sha: tag.object.sha
-    }
-
-    case tag.object.type
-    when 'commit'
-      tag_hash[:published_at] = object.committer.date
-    when 'tag'
-      tag_hash[:published_at] = object.tagger.date
-    end
-
-    tags.create!(tag_hash)
-  end
-
-=======
->>>>>>> 8c1cc139
   def download_forks_async(token = nil)
     GithubDownloadForkWorker.perform_async(self.id, token)
   end
