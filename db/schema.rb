--- conflicted
+++ resolved
@@ -11,11 +11,7 @@
 #
 # It's strongly recommended that you check this file into your version control system.
 
-<<<<<<< HEAD
-ActiveRecord::Schema.define(version: 20150922103557) do
-=======
-ActiveRecord::Schema.define(version: 20151109155659) do
->>>>>>> 8427d4fc
+ActiveRecord::Schema.define(version: 20151115223657) do
 
   # These are extensions that must be enabled in order to support this database
   enable_extension "plpgsql"
