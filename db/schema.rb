--- conflicted
+++ resolved
@@ -103,14 +103,9 @@
     t.string   "licenses"
     t.string   "repository_url"
     t.integer  "github_repository_id"
-<<<<<<< HEAD
     t.string   "normalized_licenses",              default: [],              array: true
     t.integer  "versions_count",                   default: 0,  null: false
-=======
-    t.string   "normalized_licenses",  default: [],              array: true
-    t.integer  "versions_count",       default: 0,  null: false
     t.integer  "rank",                 default: 0
->>>>>>> 5d237feb
   end
 
   add_index "projects", ["created_at"], name: "index_projects_on_created_at", using: :btree
